--- conflicted
+++ resolved
@@ -237,10 +237,16 @@
 
 \begin{figure*}
     \centering
-    \includegraphics[width=\linewidth]{figures/Phase_curves.pdf}
-    \caption{The phase curves of the normalized polarized flux of a planet with a wavy ocean surface and an Earth-like atmosphere in an edge-on orbit (the planet thus exhibits phase angles ranging from 0$^\circ$ to 180$^\circ$ along its orbit). The wind speed over the ocean is 7~m/s. The clouds in the planet's atmosphere consist of spherical water droplets. The cloud coverage fraction is 0.5. The cloud pattern is patchy and the glint is kept cloud-free to maximize the glint signature \citep[see also Fig. 9 of][from which we took the mean signal of 300 planets with randomly generated patchy cloud patterns + 2 standard deviations, representative for cloud-free glint scenarios; the 'noise' at the larger phase angles and longer wavelengths is due to the variation in the location of cloud patches]{treesandstam2019}. The 
-    polarized flux is normalized to the total (unpolarized + polarized) flux (it is thus in fact the degree of polarization). Note that the reference plane for the
-    polarized flux is chosen such that only the polarized components perpendicular or parallel to the plane differ significantly from zero.
+    \includegraphics{figures/figure-1-bott-plot.pdf}
+    \script{create-figure-1-bott-plot.py}
+    \caption{
+        The phase curves of the normalized polarized flux of a planet with a wavy ocean surface and an Earth-like atmosphere in an edge-on orbit (the planet thus exhibits phase angles ranging from \qty{0}{\degree} to \qty{180}{\degree} along its orbit). 
+        The wind speed over the ocean is \qty{7}{\meter\per\second}. 
+        The clouds in the planet's atmosphere consist of spherical water droplets. 
+        The cloud coverage fraction is 0.5. 
+        The cloud pattern is patchy, and the glint is kept cloud-free to maximize the glint signature \citep[see also Fig. 9 of][from which we took the mean signal of 300 planets with randomly generated patchy cloud patterns + 2 standard deviations, representative for cloud-free glint scenarios; the \enquote{noise} at the larger phase angles and longer wavelengths is due to the variation in the location of cloud patches]{treesandstam2019}. 
+        The polarized flux is normalized to the total (unpolarized + polarized) flux (it is thus in fact the degree of polarization). 
+        Note that the reference plane for the polarized flux is chosen such that only the polarized components perpendicular or parallel to the plane differ significantly from zero.
  %   and the latter
  %   is equals the planet's geometric albedo at phase angle $\alpha = 0^\circ$.
         %The cloudy scenario includes a low-altitude, Earth-like water 
@@ -666,13 +672,8 @@
 % Figure 5
 \begin{figure*}%[t]
     \centering
-<<<<<<< HEAD
-    \includegraphics[width=0.95\textwidth]{figures/figure-6-n-over-phase.pdf}
-    \script{plot_n_versus_phase.py}
-=======
     \includegraphics[width=0.95\textwidth]{figures/figure-5-n-over-phase.pdf}
     \script{create-figure-5-n-over-phase.py}
->>>>>>> c333e68f
     \caption{
         The cumulative distributions of the most extreme phase angles accessible for different \IWA{} and for randomly inclined, circular orbits
         (solid lines) and randomly inclined, elliptical orbits (dashed lines).
