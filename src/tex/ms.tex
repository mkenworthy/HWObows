--- conflicted
+++ resolved
@@ -92,6 +92,15 @@
     % \xspace
 }
 
+% Patch \hypertarget; for details, see 
+% https://tex.stackexchange.com/a/17138/97669
+\makeatletter
+\newcommand{\affiliationtarget}[1]{\Hy@raisedlink{\hypertarget{#1}{}}}
+\makeatother
+\newcommand{\affiliationlink}[1]{\hyperlink{#1}{#1}}
+
+
+
 % Chasing rainbows with the Habitable Worlds Observatory
 \title{Chasing \rainbows{} with the Habitable Worlds Observatory}
 %Scattering phase angle probed by directly imaged planets, or
@@ -100,77 +109,60 @@
 
 % Authors are in alphabetical order:
 \author[Sophia R. Vaughan et al.]{%
-    Sophia R. Vaughan$^{1,}$\thanks{Correspondence:  \url{sophia.vaughan@physics.ox.ac.uk}}
-    Kimberly Bott$^{2,28}$,
-    Sarah L. Casewell$^{3}$,
-    Nicolas B. Cowan$^{4}$,
-    David S. Doelman$^{5}$,\newauthor 
-    Timothy D. Gebhard$^{6}$,
-    Matthew Kenworthy$^{5}$,
-    Johan Mazoyer$^{7}$,
-    Maxwell A. Millar-Blanchaer$^{8}$,\newauthor 
+    Sophia R. Vaughan$^{\affiliationlink{1},}$\thanks{Correspondence:  \url{sophia.vaughan@physics.ox.ac.uk}}
+    Kimberly Bott$^{\affiliationlink{2},\affiliationlink{28}}$,
+    Sarah L. Casewell$^{\affiliationlink{3}}$,
+    Nicolas B. Cowan$^{\affiliationlink{4}}$,
+    David S. Doelman$^{\affiliationlink{5,19}}$,
+    \newauthor 
+    Timothy D. Gebhard$^{\affiliationlink{6},\affiliationlink{29}}$,
+    Matthew Kenworthy$^{\affiliationlink{5}}$,
+    Johan Mazoyer$^{\affiliationlink{7}}$,
+    Maxwell A. Millar-Blanchaer$^{\affiliationlink{8}}$,
+    \newauthor 
     Olivier Absil$^{16}$,
     Lisa Altinier$^{13}$,
     Pierre Baudoz$^{7}$,
     Ruslan Belikov$^{24}$,
-    Alexis Bidot$^{9}$,\newauthor 
-    Markus Johannes Bonse$^{6}$,
+    Alexis Bidot$^{9}$,
+    Markus J. Bonse$^{29}$,
+    \newauthor 
     Bernhard Brandl$^{5}$,
     Alexis Carlotti$^{9}$,
     Elodie Choquet$^{13}$,
-    Niyati Desai$^{17}$,\newauthor
+    Niyati Desai$^{17}$,
     Kevin Fogarty$^{24}$,
-    Jules Fowler$^{12}$
+    Jules Fowler$^{12}$,
+    \newauthor
     Yann Gutierrez$^{7,14,22}$,
     Olivier Guyon$^{15,25,26,27}$,
-    Sebastiaan Y. Haffert,$^{15}$, \newauthor
-    Olivier Herscovici-Schiller$^{14}$,
+    Sebastiaan Y. Haffert$^{15}$,
+    Olivier Herscovici-Schiller$^{14}$, 
+    \newauthor
     Adrien Hours$^{9}$,
-    Roser Juanola-Parramon $^{20,21}$,
-    Elina Kleisioti $^{5}$, \newauthor
+    Roser Juanola-Parramon$^{20,21}$,
+    Elina Kleisioti $^{5}$,
     Lorenzo König$^{16}$,
-    Mariya Krasteva$^{23}$,
+    Mariya Krasteva$^{23}$, 
+    \newauthor
     Iva Laginja$^{7}$,
     Rico Landman$^{5}$,
     Lucie Leboulleux$^{9}$,
-    David Mouillet$^{9}$,\newauthor
+    David Mouillet$^{9}$,
     Mamadou N’Diaye$^{10}$,
     Emiel H. Por$^{18}$,
+    \newauthor
     Laurent Pueyo$^{18}$,
     Frans Snik$^{5}$,
     Dirk van Dam$^{5}$,
-    Kyle van Gorkom, $^{15}$,\newauthor
-    Maaike van Kooten$^{11}$
-    \newauthor 
-    \\
-    $^{1}$ Department of Astrophysics, University of Oxford, Denys Wilkinson Building, Keble Road, Oxford OX1 3RH, UK\\
-    $^{2}$ Department of Earth and Planetary Sciences, University of California, Riverside, CA 92521, USA \\
-    $^{3}$ Centre for Exoplanet Research, School of Physics and Astronomy, University of Leicester, University Road, Leicester, LE1 7RH, UK\\
-    $^{4}$ Department of Earth \& Planetary Sciences and Department of Physics, McGill University, 3600 rue University, Montréal, QC, H3A 2T8, Canada\\
-    $^{5}$ Leiden Observatory, Leiden University, P.O. Box 9513, 2300 RA Leiden, The Netherlands\\
-    $^{6}$ Max Planck Institute for Intelligent Systems, Max Planck Ring 4, 72076 Tübingen, Germany \& ETH Zurich, Switzerland \\
-    $^{7}$ LESIA, Observatoire de Paris, Universit\'e PSL, CNRS, Sorbonne Universit\'e, Universit\'e de Paris, F-92195 Meudon, France \\
-    $^{8}$ Department of Physics, University of California, Santa Barbara, CA 93106, USA \\
-$^{9}$ Univ. Grenoble Alpes, CNRS, IPAG, 38000 Grenoble, France \\
-$^{10}$ Universit\'e C\^ote d'Azur, Observatoire de la C\^ote d'Azur, CNRS, Laboratoire Lagrange. France \\
-$^{11}$ National Research Council Canada, Herzberg Astronomy and Astrophysics Research Center, Victoria, B.C. Canada \\
-$^{12}$ University of California, Santa Cruz  \\
-$^{13}$ Aix Marseille Univ, CNRS, CNES, LAM, Marseille, France \\
-$^{14}$ DTIS, ONERA, Université Paris Saclay, 91123 Palaiseau, France \\
-$^{15}$ Steward Observatory, University of Arizona, 933 North Cherry Avenue, Tucson, Arizona \\
-$^{16}$ STAR Institute, Universit\'e de Li\`ege, All\'ee du Six Ao\^ut 19c, 4000 Li\`ege, Belgium \\
-$^{17}$ Department of Astronomy, California Institute of Technology, Pasadena, CA, 91125, USA \\
-$^{18}$ Space Telescope Science Institute, 3700 San Martin Drive, Baltimore, MD 21218, USA \\
-$^{19}$ SRON Netherlands Institute for Space Research, Niels Bohrweg 4, 2333 CA, Leiden, The Netherlands \\
-$^{20}$ NASA Goddard Space Flight Center, 8800 Greenbelt Rd, Greenbelt, MD  20771,United States \\
-$^{21}$ University of Maryland Baltimore County, 1000 Hilltop Cir, Baltimore, MD 21250, United States \\
-$^{22}$ DOTA, ONERA, 92322 Ch\^atillon, France \\
-$^{23}$ European Space Agency, ESTEC, Keplerlaan 1, 2200 AG Noordwijk, The Netherlands \\
-$^{24}$ NASA Ames Research Center, Bldg. 245, Moffett Field, USA \\
-$^{25}$ Subaru Telescope, NAOJ, United States \\
-$^{26}$ College of Optical Sciences, University of Arizona, Tucson, AZ 87521, United States \\
-$^{27}$ Astrobiology Center, 2 Chome-21-1, Osawa, Mitaka, Tokyo, 181-8588, Japan \\
-$^{28}$ NASA Nexus for Exoplanet System Science, Virtual Planetary Laboratory Team, Seattle, WA 98195, USA}
+    Kyle van Gorkom$^{15}$,
+    Maaike van Kooten$^{11}$ 
+    \newauthor \\%
+    Affiliations are listed at the end of the paper
+    % Timmy: I checked MNRAS and it seems that this is how they handle very long author lists. See, for example:
+    % https://academic.oup.com/mnras/article/498/2/2354/5900562
+    % I've also added some LaTeX magic to create links for the affiliations; if y'all agree that it's a good idea I can extend it to all authors?
+}
 \date{Draft version: \today}
 
 
@@ -181,35 +173,45 @@
 \maketitle
 
 \begin{abstract}
-NASA recently announced the Habitable Worlds Observatory, a coronagraphic mission which would detect rocky planets in the habitable zone, establish their habitability, and search them for biosignatures. 
+NASA recently announced the Habitable Worlds Observatory (HWO), a coronagraphic mission to detect rocky planets in habitable zones, establish their habitability, and search for biosignatures. 
 %Numerous instrumental and observational challenges have still to be overcome to design a coronagraphic mission with that goal. After a research phase aiming at the detection of a few tens of exo-Earth in the habitable zone, the Habitable Worlds Observatory will use its spectroscopic and polarimetric capabilities to probe these planets' atmosphere and surface properties. 
 Surface liquid water is central to the definition of planetary habitability.
-%
-Photometric and polarimetric phase variations can show the presence of specularly reflecting oceans on exoplanets, in addition to being sensitive to rainbows and other cloud scattering effects. Direct imaging missions are optimised to detect planets near quadrature, which may obscure some of the phases at which these features are strongest. The range of scattering phases accessible for an exoplanet can be limited by its orbital inclination or the coronagraph's inner working angle. Planets that orbit close to edge-on have accessible phase angles limited by obscuration by the coronagraph. We use the list of target stars for the Habitable Worlds Observatory to estimate the number of exo-Earths that could be searched for non-Lambertian scattering phenomena. We find that exo-Earths in systems listed in this Habitable Worlds Observatory catalog will have a detectable Rayleigh scattering peak. The glint signature at scattering phases of $\sim$50--70$^\circ$ would be accessible to the Habitable Worlds Observatory in $\sim$20 systems, and the rainbow of water clouds at phases of 140--160$^\circ$ would be accessible in $\sim$55 systems, assuming a 60 mas inner working angle (\IWA). The number of systems in which an exo-Earth could be searched for these scattering phenomena increases with orbital eccentricity and scales approximately inversely with \IWA.       
-
-
-\end{abstract}
+Photometric and polarimetric phase variations can show the presence of specularly reflecting oceans on exoplanets, in addition to being sensitive to rainbows and other cloud scattering effects. 
+Direct imaging missions are optimised to detect planets near quadrature, which may obscure some of the phases at which these features are strongest. 
+The range of scattering phases accessible for an exoplanet can be limited by its orbital inclination or the coronagraph's inner working angle. 
+Planets that orbit close to edge-on have accessible phase angles limited by obscuration by the coronagraph. 
+We use the list of target stars for the Habitable Worlds Observatory to estimate the number of exo-Earths that could be searched for non-Lambertian scattering phenomena. 
+We find that exo-Earths in systems listed in this Habitable Worlds Observatory catalog will have a detectable Rayleigh scattering peak. 
+The glint signature at scattering phases of $\sim$50--70$^\circ$ would be accessible to the Habitable Worlds Observatory in $\sim$20 systems, and the rainbow of water clouds at phases of 140--160$^\circ$ would be accessible in $\sim$55 systems, assuming a 60\,mas inner working angle (\IWA). 
+The number of systems in which an exo-Earth could be searched for these scattering phenomena increases with orbital eccentricity and scales approximately inversely with \IWA.     \end{abstract}
 
 \begin{keywords}
-planets and satellites: terrestrial planets -- instrumentation: high angular resolution -- planets and satellites: atmospheres
+planets and satellites: terrestrial planets -- 
+instrumentation: high angular resolution -- 
+planets and satellites: atmospheres
 \end{keywords}
 
-%%%%%%%%%%%%%%%%%%%%%%%%%%%%%%%%%%%%%%%%%%%%%%%%%%%%%%%%%%%%%%%%%%%%%%%%%%%%%%%%%%%%%%%%%%%%%%%%%%%%%%%%%%%%%%%%%%%%%%%%%%%%%%
+%%%%%%%%%%%%%%%%%%%%%%%%%%%%%%%%%%%%%%%%%%%%%%%%%%%%%%%%%%%%%%%%%%%%%%%%%%%%%%%%%
 \section{Introduction}
 \label{sec:intro}
 
+%--------------------------------------------------------------------------------
 \begin{figure*}%[t]
    \centering
    \includegraphics[width=\linewidth]{figures/Fig1IWAPol.png}
-   \caption{BOTT PLOT this is a holder until Kim updates the figure}
+   \caption{BOTT PLOT this is a holder until Kim updates the figure {\color{Green}Victor Trees: The glory (in the backscattering direction) and diffraction peak (in the forward scattering direction) are distinct features in the total reflected flux, but not in the degree of polarization. In principle, the degree of polarization goes to zero in the forward and backward scattering directions. See e.g. Fig. 1 of \citet{stam2008}, Fig. 5 of \citet{trees2022}, Fig. 3 of \citet{karalidi2011} and \citet{hansentravis1974}.}}
     \label{fig:bottplot}
 \end{figure*}
+%--------------------------------------------------------------------------------
 
 %\textcolor{red}{introduce motivation, specs for habitable worlds observatory and the document we got the target list from.}
 
-
-Surface liquid water is closely related to planetary habitability: water is required for life as we know it, and life on exoplanets will most likely on be detectable if water is present at the surface. 
-To first order, the presence of surface liquid water can be predicted by the flux a planet receives from its star. The habitable zone (HZ) describes the range of semi-major axes around a given main sequence star for which an Earth-like planet could maintain surface liquid water \citep{kasting93}.  The HZ is convenient because a planet can be deemed habitable based on solely on its orbital separation, but it remains an untested hypothesis. We would therefore like to establish the presence of liquid water on the surface of an exoplanet before trying to interpret its atmospheric biosignatures. %Ideally, we will empirically establish the presence of liquid water on an exoplanet before trying to interpret its putative biosignatures.  
+Liquid water is closely related to planetary habitability because it is essential for life as we know it. 
+Indeed, to be able to detect such life forms, this liquid water should be on the surface of an exoplanet instead of below it.
+To first order, the presence of surface liquid water can be predicted by the flux a planet receives from its star. The habitable zone (HZ) describes the range of semi-major axes around a given main sequence star for which a rocky planet would have the right temperature to maintain liquid surface water \citep{kasting93}. 
+The HZ is a convenient concept because with it a planet can be deemed habitable based on solely its orbital separation, but it remains an untested hypothesis. 
+We therefore prefer to establish the presence of liquid surface water on an exoplanet before attempting to interpret biosignatures in the planet's atmosphere. 
+% Ideally, we will empirically establish the presence of liquid water on an exoplanet before trying to interpret its putative biosignatures.  
 
 %\textcolor{blue}{Kim will enhance the polarimetry stuff, and we should break into multiple paragraphs.}\\
 
@@ -217,66 +219,54 @@
 % probe of surface conditions; habitability
 
 \subsection{Ocean Glint, Cloud Glory and Rainbows}
-\cite{2001Natur.412..885F} noted the potential for time-resolved reflected light photometry to identify water oceans on the surface of an exoplanet.  \cite{2008Icar..195..927W} performed simulations of scattered light from directly imaged terrestrial exoplanets. 
+%
+Starlight incident on liquid water on the surface of an Earth-like exoplanet is reflected back into space towards the observer. This Fresnel (or specular) reflection leaves a mirror image of the star on the water surface, called the glint, which broadens with increasing water surface roughness driven by the wind speed \citep{CoxMunk1954}. The strength of the Fresnel reflection increases with increasing reflection angle locally on the planet, resulting in a stronger glint. Consequently, in the total reflected flux by the exoplanet as a whole, the signal of the glint is most prominent at the largest planetary phase angles.
+%Within our Solar System, the glint has been used to detect methane lakes on Titan} \citep[][]{2010GeoRL..37.7104S}.
+
+\cite{2001Natur.412..885F} noted the potential for time-resolved reflected 
+light photometry to identify landmasses and oceans of liquid on the surface of 
+a rotating exoplanet. \cite{2010ApJ...721L..67R} compared observations of the Earth's scattering phase curve to radiative transfer simulations; they found that the photometric brightening of Earth at crescent phases is mostly due to clouds, with a relatively small contribution from ocean glint. In practice, clouds complicate the detection of ocean glint because they can obscure the underlying surface and can act as strong forward scatterers, mimicking the ocean glint in the total reflected flux at large phase angles. Scattering of light by the atmospheric gas, i.e. Rayleigh scattering, also blurs the glint. The Rayleigh optical thickness of a planet's atmosphere is smaller in the near-infrared (NIR) than in the visible, which improves the visibility of the glint \citep{Zugger_2011}. NIR phase measurements also minimize the latitude--albedo effect, which could otherwise be a false-positive for photometric brightening at crescent phases due to glint \citep{2012ApJ...752L...3C}. 
+
+ %Rotational mapping of an exoplanet at gibbous phases would reveal oceans as dark regions \citep{2009ApJ...700..915C} whose albedo would increase sharply at crescent phases \citep{lustig2019}.
+
+Except for only the total reflected flux at various wavelengths, the degree of polarization (the polarized flux divided by the total flux) and direction of polarization of the light could also be measured. The degree of polarization has practical advantages, because it is a relative measure: instrument errors could be cancelled out upon division of the polarized flux by the total flux, depending on the telescope design. As the starlight of a solar-type star is often considered to be unpolarized \citep{kemp1987}, and gets polarized during the reflection by the exoplanet, measuring polarized light increases the contrast between the exoplanet and its host star. The degree of polarization itself also provides information about the exoplanet's atmosphere and surface. In fact, most scattering phenomena in the atmosphere are more sensitive to the scattering angle in the degree of polarization than in the total (polarized plus unpolarized) flux \citep{hansentravis1974}. Also for detecting exo-oceans, measuring the degree of polarization could be an asset. The glint is a strong source of polarized reflected flux, and the degree of polarization of the light reflected by the (cloud-free) water surface peaks at the Brewster angle, which occurs at larger angular planet-star separations than the glint in the total flux \citep[see e.g.][]{Zugger_2010,treesandstam2019}. 
+ 
 %to demonstrate that phase-resolved photometry and polarization of a directly-imaged exoplanet would betray the presence of large surface oceans. 
-They showed that oceans would be detectable because they are more reflective and exhibit a peak in polarization at crescent phases. %Rotational variability of an exoplanet's reflected light colours can be inverted into a rough map of the planet's surface, with dark regions being suggestive of oceans \citep{2009ApJ...700..915C}, but
-Specular reflection, a.k.a. glint, remains the most direct means to infer liquids on the surface of other worlds \citep[e.g., Titan's methane lakes;][]{2010GeoRL..37.7104S}. %\citet{lustig2019} explored mapping exoplanets at crescent phases using ocean glint.
-Specular reflection appears at similar phase angles in both unpolarized and polarized light and its peak orbital phase can be extended by atmospheric winds, which produce waves and hence increase the size of the glint spot \citep{2011Icar..211..722B,kopparla2018}.
+%They showed that oceans would be detectable because they are more reflective and exhibit a peak in polarization at crescent phases (Figure~\ref{fig:bottplot}). 
+%Specular reflection appears at similar phase angles in both unpolarized and polarized light and its peak orbital phase can be extended by atmospheric winds, which fuel surface waves and hence broaden the size of the glint spot 
 %\cite{2006astro.ph.10518M} quantified how photometric and polarimetric scattered light orbital phase variations might betray the presence of oceans on terrestrial exoplanets.  
-\citet{Takahashi2021} used polarimetric Earthshine measurements to detect the presence of the ocean, proving that the method works in practice for an unresolved world.
-
-<<<<<<< HEAD
-%\noindent {\color{Green}<Modifications by Victor Trees>}
-=======
-\noindent {\color{Green}<Modifications by Victor Trees>}
->>>>>>> dc6ff403
-
 %\cite{2008Icar..195..927W} simulated photometric and polarimetric phase curves of directly imaged terrestrial planets. They noted that surface oceans would be detectable because they are more reflective and exhibit a peak in polarization at crescent phases. 
-
 % NEEDS Paragraph on mapping connection to tectonics
-
 % NEEDS KOPPARLA (prob refer to , BERDYUGINA, ROSSI? (cloud?), HU?, added... blend cloud hinderance into argument for context to lead into rainbows, mention Lietzow and jeremy there., maybe some more mention of the Earthshine observations Karalidi, Gordon, etc
-
 %"Stam & Hovenier (2006) independently examined the observability of the polarized signatures of an Earth-like extrasolar planet, including Rayleigh scattering and sea-surface glint. Schneider (2006) had similar ideas." -KB
 
-
-% Move to Clouds?
-<<<<<<< HEAD
-In practice, clouds complicate the detection of ocean glint because they obscure the underlying surface and can act as strong forward scatterers, mimicking ocean glint in the total  reflected flux (polarized plus unpolarized). \cite{2010ApJ...721L..67R} compared observations of the Earth's scattering phase curve to radiative transfer simulations; they found that the photometric brightening of Earth at crescent phases is mostly due to forward scattering from clouds, with a relatively small contribution from ocean glint.
-
-\cite{Zugger_2010} simulated photometric and polarized phase variations at visible wavelengths for Earth-like planets including the effects of %partial cloud coverage
-Rayleigh scattering and a horizontally homogeneous cloud cover. They concluded that detection of an ocean glint signature in polarization is severely limited by the presence of clouds. %Although the presence of clouds and atmospheric Rayleigh scattering weaken the signal of an underlying ocean, they %again 
+\cite{2008Icar..195..927W} performed simulations of reflected light from directly imaged exoplanets with oceans, and found strong peaks in the degree of polarization at the Brewster angles, but did not take into account Rayleigh scattering gas on top of the oceans. \cite{Zugger_2010} simulated photometric and polarized phase variations at visible wavelengths for ocean planets including the effects of Rayleigh scattering gas and a horizontally homogeneous cloud cover. They concluded that detection of an ocean glint signature in polarization is severely limited by the presence of clouds. \citet{kopparla2018} explored the ocean glint signatures in the signal from a multi-planetary (TRAPPIST-1) system, with TRAPPIST-1e being the ocean planet. They concluded that, although measuring in polarized light would increase the contrast between the ocean planet and the total signal of the multi-planetary system, the glint detectability is limited by Rayleigh scattering and clouds on the ocean planet and its neighbour planets.
+
+%Although the presence of clouds and atmospheric Rayleigh scattering weaken the signal of an underlying ocean, they %again 
 %find that oceans are detectable and distinguishable from other sources of polarization. 
 %{\color{Green} 
-\citet{treesstam2019} simulated the total and polarized fluxes and the degree of polarization of light reflected by ocean planets with patchy clouds. They found that the alternation of cloud-free and cloud-covered glint, as the planet rotates and its cloud cover changes in time, can result in strong fluctuations in the degree of polarization, hence resulting in noisier phase curves. Nonetheless, polarization phase curves of ocean planets at optical and near infrared wavelengths intersect \citep{treesstam2019}, providing a possible avenue to distinguish between an exo-ocean and forward scattering clouds.%}%}
-
-%{\color{Green}
-The Rayleigh scattering optical thickness of a planet's atmosphere is smaller in the near-infrared (NIR) than in the visible, which improves the visibility of the glint \citep{Zugger_2011}. NIR phase measurements also minimize the latitude--albedo effect, which could otherwise be a false-positive for photometric brightening at crescent phases due to glint \citep{2012ApJ...752L...3C}. 
+\citet{treesandstam2019} simulated the total and polarized fluxes and the degree of polarization of light reflected by ocean planets with a \textit{patchy} cloud cover. They showed that the alternation of cloud-free and cloud-covered glint, as the cloud pattern changes in time, can result in strong fluctuations in the degree of polarization phase curves at continuum wavelengths (i.e. at wavelengths at which the light is not absorbed by gases in the exoplanet's atmosphere), with generally high polarization 
+when the glint is visible and low polarization when the glint is covered. Fluctuations of the polarization continuum phase curves are also expected when continents rotate over the glint \citep{groot2020}. If the telescope's integration time is too long to resolve those temporal variations, the fluctuations will results in noisier phase curves. Nonetheless, the polarization phase curves of partially cloudy planets with oceans at optical and near infrared wavelengths intersect \citep{treesandstam2019}, providing a possible avenue to distinguish between an exo-ocean and forward scattering clouds. 
+
+\textit{<Observing the Earth as an exoplanet>}
+Measurements of Earthshine (i.e. the reflected sunlight by the Earth incident on the dark side of the Moon) indeed reported higher degrees of polarization in the continuum at long wavelengths than at short wavelengths, which could be attributed to the ocean glint \citep{Emde2017,sterzik2019,takahashi2021}.
+
+%\textit{\citet{sterzik2019} and \citet{Takahashi2021} used polarimetric Earthshine 
+%measurements to detect the presence of the ocean, proving that the method 
+%works in practice for a spatially unresolved world.}
+
+The optical properties of an Earth-like exoplanet orbiting its host star may vary along the phase curve, e.g., because of the planet's seasons and changing weather systems in time. Recent simulations by \citet{trees2022} showed that signatures of the glint could also be found in the degree of polarization spectra (i.e., as functions of wavelength with 1 nm resolution), measured at a single phase angle. Taking into account the absorption of light by gases in the exoplanet's atmosphere, they computed that the degree of polarization of ocean planets is lower across gaseous absorption bands with respect to the continuum, while for dry planets, it is higher \citep[see][]{stam2008}. Those dips, instead of peaks, can already be searched for at intermediate phase angles ($90^\circ$-$130^\circ$), thus at the largest angular planet-star separations, and also occur for high planetary cloud fractions as long as the glint is (partially) cloud-free. Comparing the degree of polarization in the continuum and at a wavelength (band) where gases partly absorb the light, could potentially allow for an ocean detection with only one measurement in time. In this paper, we neglect absorption by gases and do not focus on phase variations of the spectra, but on the phase variations at single wavelengths in the continuum.
  
-Phase variations of polarized light could also reveal other non-Lambertian cloud scattering phenomena. The degree of polarization of light scattered by spherical cloud droplets strongly depends on the scattering angle \citep[see][]{hansentravis1974}, and consequently, on the phase angle for an Earth-like exoplanet with liquid water clouds \citep[see][]{stam2008}. The sign of the degree of polarization (i.e. the direction of polarization) changes sign, and show peaks at the primary and secondary rainbow angles  \citep{bailey2007,2018MNRAS.480.1613B}. A measurement of those rainbows would be a strong indicator of spherically shaped particles in the exoplanet's atmosphere. The precise phase angle locations in the the degree of polarization of the rainbow peaks depend on wavelength \citep[see Fig. 5 of][]{trees2022}, the particle size ...  and on the type of liquid \citep{bailey2007}. A famous example... Venus ... %A famous example of using polarimetry to characetrize clouds within our Solar System is the characterization of the main cloud deck of Venus.  \citep{hansenhovenier1974} derived that the main cloud deck of Venus consists of a 75\% sulfuric acid solution.
-%
-... glory ...\citep{2014A&A...566L...1G} ... and halos ... ice clouds ...
-=======
-In practice, clouds complicate the detection of ocean glint because they obscure the underlying surface and can act as strong forward scatterers, mimicking ocean glint {\color{Green} in the total (polarized plus unpolarized) reflected flux}. \cite{2010ApJ...721L..67R} compared observations of the Earth's scattering phase curve to radiative transfer simulations; they found that the photometric brightening of Earth at crescent phases is mostly due to forward scattering from clouds, with a relatively small contribution from ocean glint.
-
-\cite{Zugger_2010} simulated photometric and polarized phase variations {\color{Green} in the visible wavelength range} for Earth-like planets including the effects of %partial cloud coverage
-{\color{Green} Rayleigh scattering and a horizontally homogeneous cloud cover. They concluded that detection of an ocean glint signature in polarization is severely limited by the presence of clouds.} %Although the presence of clouds and atmospheric Rayleigh scattering weaken the signal of an underlying ocean, they %again 
-%find that oceans are detectable and distinguishable from other sources of polarization. 
-{\color{Green} \citet{treesstam2019} simulated the total and polarized fluxes and the degree of polarization of light reflected by ocean planets with a horizontally inhomogeneous (i.e. patchy) cloud cover. They found that an alternation of a cloud-free and cloud-covered glint, as the planet rotates and its cloud cover changes in time, can result in strong fluctuations in the degree of polarization phase curves.}
-
-{\color{Green}In the near-infrared, the Rayleigh scattering optical thickness of the exoplanet's atmosphere is smaller than in the visible wavelength range, which improves the visibility of the glint \citep{Zugger_2011}. Combining degree of polarization phase curves of ocean planets at short wavelengths and long wavelengths results in an intersection of those phase curves, as shown by \citet{treesstam2019}. This color change in polarized light, when the planet orbits its parent star, is not expected for cloudy and cloud-free dry planets, and can therefore help to distinguish between an exo-ocean and forward scattering clouds.}
-
-%Moreover, Trees & Stam (2019) combined the phase curves at various wavelengths between 350 and 865 nm, to show that the glint increasingly reddens the degree of polariza- tion and polarized flux with increasing phase angle. This color change in polarized light does not happen for dry planets and can thus identify an exo-ocean, also in the mean signal of heav- ily cloudy ocean planets with random patchy cloud patterns, and when surface pressures are higher than on Earth.
-
-
-%The spectra of Stam (2008) and the phase curves of Zugger et al. (2011, 2010) are for horizontally homogeneous planets: the local atmosphere-surface systems do not vary in the latitu- dinal and longitudinal directions. The spectra of partly cloudy planets were mimicked by weighted sums of completely cloudy and completely cloud-free planets, which results in fading of the ocean signatures. Zugger et al. (2010, 2011) therefore concluded that the detectability of an exo-ocean is strongly limited by the presence of clouds. 
-
-%Trees & Stam (2019), however, simulated the total and polarized fluxes and the degree of polarization of light reflected by planets with rough ocean surfaces and with horizon- tally inhomogeneous clouds, and found that the glint appearing and hiding behind patchy clouds results in a variability of the phase curves. 
-
-%Moreover, Trees & Stam (2019) combined the phase curves at various wavelengths between 350 and 865 nm, to show that the glint increasingly reddens the degree of polariza- tion and polarized flux with increasing phase angle. This color change in polarized light does not happen for dry planets and can thus identify an exo-ocean, also in the mean signal of heav- ily cloudy ocean planets with random patchy cloud patterns, and when surface pressures are higher than on Earth.
->>>>>>> dc6ff403
-
- \textbf{Victor/Kim: please complete this paragraph with a few sentences describing what one learns from rainbow and glory, ideally backed with good references!}
+%Phase variations of polarized light could also reveal other non-Lambertian scattering phenomena (Figure~\ref{fig:bottplot}). 
+
+The degree of polarization of light scattered by spherical cloud droplets strongly depends on the scattering angle \citep[see][]{hansentravis1974}, and consequently, on the phase angle for an Earth-like exoplanet with liquid water clouds \citep{stam2008}. The scattering angle dependent variations of the degree of polarization for different droplet sizes are more distinct than in the total reflected flux \citep{karalidi2011}, and the sign of the degree of polarization (i.e. the direction of polarization) changes at various angles \citep{stam2008,trees2022}. In particular, the degree of polarization shows peaks at the primary and secondary rainbow angles, caused by reflection of light inside the spherical droplets, and the shapes of the peaks depend on the wavelength, particle size (distribution) and type of liquid  \citep{hansentravis1974,bailey2007,bailey2018}. 
+A measurement of rainbow features in polarized light would be a strong indicator of spherically shaped (i.e. liquid) particles in the exoplanet's atmosphere, as they are not expected to originate from reflection by the planet's surface or non-spherical (ice) cloud particles \citep{Karalidi2012ice}. In the total reflected flux, thus without the separation of the polarized light, the rainbow features are virtually unobservable \citep{karalidi2011}. The benefits of those rainbow features in polarized light for cloud characterization on other planets than the Earth have been proven by \citet{hansenhovenier1974}, who fitted model calculations through measurements of the degree of polarization phase curves of Venus. %Because Venus is an inner planet as seen from the Earth, it can be observed from the Earth at phase angles ranging from almost $0^\circ$ to $180^\circ$ . 
+%They retrieved that the main cloud deck of Venus consists of a 75\% sulfuric acid solution, with a droplet effective radius of 1.05 $\mu$m and effective variance of 0.07.
+
+
+
+
+%... glory ...\citep{2014A&A...566L...1G} ... and halos ... ice clouds ...
 
 
 %%% KIM's BOOKMARK FOR HERLSELF, PLEASE DO NOT DELETE %%%
@@ -309,14 +299,25 @@
 
 %Polarimetry provides the possibility to detect molecules, hazes, clouds and different surfaces  as they all produce unique polarization signatures which cannot be disentagled by using broadband flux alone. Polarized measurements of terrestrial exoplanet atmospheres therefore have the potential to provide empirical constraints on atmospheric properties that are inaccessible through other observational techniques. Polarimetry has previously played an important role in the understanding of solar system planet atmospheres, for instance, polarimetric measurements of Venus’ atmosphere suggested that the upper atmosphere of Venus is dominated by a haze of liquid sulphuric acid droplets \citep{Venus74}, which has been confirmed by in situ observations.
 
-%\subsection{Rainbows}
-%calc; retrieve species including for non terrestrials; droplet liklihood of liquid surface; lit review bailey et below
-
-%The rai
-
-
-%cloud coverage paper in polarisation :
+
+\subsection{Rainbows {\color{Green} [Victor: The rainbows are already discussed in previous section.]}}
+
+A well-characterized rainbow feature in the phase curve of a planet provides a wealth of information about the atmosphere and condensates. The rainbow feature is visible in both polarized and unpolarized phase curves, but is particularly prominent in polarized light because it is strongly polarized and the fractional polarization from other sources like Rayleigh scattering is reduced at narrow scattering angles where many rainbows occur. The location of the rainbow peak in the phase curve shifts depending on the refractive index of the condensate and thus will shift depending on the species, and for most species the peak will also shift slightly with wavelength. The relative height of the rainbow compared to the Rayleigh peak with wavelength provides evidence of the depth of the cloud top height. The size distribution of droplets also effects the polarized rainbow and other optical effects.
+% Shape/phase
+% 
+% cite Bailey
+
+As a characterization tool the rainbow and other cloud optical features are vital, and in studies of habitability they can provide evidence that water is the dominant condensate providing context to the glint feature.  In this work we identify our ideal rainbow angle as %...
+
+In our own Solar System the additional information inherent in condensate polarization allowed the identification of the species and droplet size distribution of the clouds on Venus \citep{Hansen1974}, the discernment between a snowy surface and hazy thick atmosphere on Titan \citep{Zellner1973}, and may have eliminated some prospects for the unknown UV absorber on Venus \citep{Petrova2018}. 
+
+
+
 %\cite{rossi17} computed flux and polarisation of reflected starlight for different types of cloud cover on Earth-like planets and determined different types of cloud cover can be distinguished from each other. %Alternative options or papers here.... Kim can write this tomorrow , needs other Stam, Karalidi, Kopparla, maybe Gordon, need to reference rainbows in Bailey paper.  Look at citations in Gordon paper (our bib)... he has a really thorough lit review --KB
+
+
+
+
 
 \subsection{Habitable Worlds Observatory}
 The National Academy of Sciences Astronomy \& Astrophysics 2020 Decadal Survey \citep{decadal} recommended the first in a new \enquote{Great Observatories} program a telescope with the capability to detect signatures of habitability for about 25 habitable zone planets.
@@ -348,14 +349,22 @@
 
 %\textbf{In this paper we...}
 \subsection{Outline}
-In this paper we quantify the accessible scattering phase angles for hypothetical terrestrial planets orbiting in the habitable zones of HabWorlds target stars. In \S 2.1 we describe the target list, in \S 2.2 we derive expressions for the range of scattering phase angles in a few different limits, in \S 2.3 we describe Monte Carlo simulations to marginalize over the unknown orbital inclination and eccentricity of planets in these systems, and in \S 2.4 we outline how the planet/star contrast changes as a function of orbital phase.  We present and discuss our results in \S 3 and conclude in \S 4.  %the   the way that inclination and coronagraph inner working angle can limit the accessible phase angles  
+
+In this paper, we quantify the phase angles that are accessible for direct
+observations for hypothetical terrestrial planets orbiting in the habitable 
+zones of HabWorlds target stars. 
+In \S 2.1, we describe the target list, in \S 2.2 we derive expressions for the 
+range of phase angles given a few different limits, in \S 2.3, we describe 
+Monte Carlo simulations to marginalize over the unknown orbital inclination and 
+eccentricity of planets in these systems, and in \S 2.4, we outline how the 
+planet/star contrast changes as a function of the planet's orbital phase.  
+We present and discuss our results in \S 3 and conclude in \S 4. 
+%the   the way that inclination and coronagraph inner working angle can limit the accessible phase angles  
 % We minimally explore the contrast ratio as we are primarily exploring whether these scattering angles are reachable with inner working angle and outer working angle considered.
 
 % We do not consider the particulars of specific planet scenarios as that work is completed by foward models
 
 %We do not separate Stokes parameters as we are interested in where the net signal is achievable with IWA and OWA. 
-
-
 
 %%%%%%%%%%%%%%%%%%%%%%%%%%%%%%%%%%%%%%%%%%%%%%%%%%%%%%%%%%%%%%%
 
@@ -378,38 +387,40 @@
 
 \subsection{\hwo\ and Stellar Sample}
 %\textcolor{blue}{Merge the 2 sections here into "Assumed technical specifications and sample"? I don't think this needs to be 2 subsections}
-\hwo\ is still in the early stages of development, and the exact telescope and instrument design is undecided. 
-%
-In this work, we assume a \SI{6}{\meter} primary mirror, which is the currently favoured design for the observatory.
-%
-In addition, the observatory will utilise a coronagraph to suppress the stellar light and facilitate high contrast observations of their faint exoplanet companions. 
-%
-The \IWA\ of the coronagraph is currently undecided and will be driven by both the science requirements and technological limitations. 
+\hwo\ is still in the early stages of development, and the exact 
+telescope and instrument design is as of yet undecided. 
+In this work, we assume a \SI{6}{\meter} primary mirror, which is the 
+currently favoured design for the observatory.
+In addition, the observatory will utilise a coronagraph to suppress the 
+stellar light and facilitate high-contrast observations of faint 
+companying exoplanet. 
+The \IWA\ of the coronagraph is currently undecided and will be driven 
+by both the science requirements and technological limitations. 
 %In this work, we investigate the scattering phase coverage obtainable for several choices for the \IWA\ of the observatory. 
 %We also consider the Outer Working Angle (OWA) but for most targets this is not a limiting factor. 
 %From the HabWorlds report. Inner Working Angle: The IWA defines the region near the star that cannot be accessed for direct imaging due to a coronagraphic mask, starshade obscuration, or an interferometric null. It depends on the architecture of the telescope, the starlight suppression system used, and the observation wavelength. While a nominal value could be defined by making assumptions about the design for Habitable Worlds Observatory, we choose instead to derive the IWA from the star list itself and Astro2020’s requirement that ~100 cumulative habitable zones be surveyed by direct imaging. As shown in the main table, an IWA near ~70 mas will be needed to access ~100 cumulative habitable zones, and would need to be achieved at all wavelengths of interest for spectral characterization. For any specific telescope and starlight suppression system architecture the IWA is typically proportional to wavelength; thus, the number of accessible HZs will strongly decrease as IWA(lambda) increases.
-
-For ease of comparison, \cref{tab:IWA_OWA} indicates the angular separations corresponding to multiples of $\lambda / D$ for a \SI{6}{\meter} telescope at a wavelength of $\lambda = \SI{-1}{\nano\meter}$ \todo{Update value!}.
-
+For ease of comparison, \cref{tab:IWA_OWA} lists the angular separations
+corresponding to multiples of $\lambda / D$ for a \SI{6}{\meter} telescope at representative visible and near infrared wavelengths of $\lambda = \SI{600}{\nano\meter}$ and $\SI{1}{\micro\meter}$.
+ 
 \begin{table}
     \centering
     \caption{
         Conversion between $\lambda / D$ and \si{\mas} for different wavelengths, assuming $D = \SI{6}{\meter}$. 
-        \todo{We should use consistent wavelengths for this table, for the Bott Plot, and for the M\&M cumulative distribution function. Also update to use the only wavelength we choose.}
+        %\todo{We should use consistent wavelengths for this table, for the Bott Plot, and for the M\&M cumulative distribution function. Also update to use the only wavelength we choose.}
     }
     \label{tab:IWA_OWA}
     \begin{tabular}{ c c c c } 
     \toprule
-     & $\lambda/D$ & mas (at \SI{600}{\nano\meter}) & mas (at \SI{700}{\nano\meter}) \\
+     & $\lambda/D$ & mas (at \SI{600}{\nano\meter}) & mas (at \SI{1}{\micro\meter}) \\
     \midrule
     \midrule
-    IWA & 1 & 20.63 & 24.06 \\
-    IWA & 2 & 41.25 & 48.13 \\
-    IWA & 3 & 61.88 & 72.19 \\
-    IWA & 4 & 82.51 & 96.26 \\
+    IWA & 1 & 20.63 & 34.38 \\
+    IWA & 2 & 41.25 & 68.75 \\
+    IWA & 3 & 61.88 & 103.13 \\
+    IWA & 4 & 82.51 & 137.51 \\
     \midrule
-    OWA & 32 &  660.05 & 770.06 \\
-    OWA & 64 & 1320.09 & 1540.11 \\
+    OWA & 32 &  660.05 & 1100.08 \\
+    OWA & 64 & 1320.09 & 2200.16 \\
     \bottomrule
     \end{tabular}
 \end{table}
@@ -442,7 +453,8 @@
     \centering
     \includestandalone{tikz/annotated-orbit}
     \caption{
-        The coronagraph can obscure the exoplanet at high and low scattering phase angles. This can prevent observations of scattering phenomena which could be used to indicate the habitability and atmospheric composition of the exoplanet. \todo{Add why scattering is cool} 
+        An illustration of an edge-on circular orbit showing that the coronagraph can obscure the exoplanet at high and low scattering phase angles. This can prevent observations of scattering phenomena which could be used to indicate the habitability and atmospheric composition of the exoplanet. 
+        %\timmy{Maybe mention that this is a simplified illustration with a circular orbit, plus we are basically looking at an edge-on system?}
     }
     \label{fig:annotated-orbit}
 \end{figure}
@@ -451,14 +463,16 @@
 
 \subsubsection{Circular edge-on orbits}
 
+
 In the non-eccentric case (i.e., with a circular orbit and where the coronagraphic mask centred on the star), minimum ($\varphi_\mathrm{min}$) and maximum ($\varphi_\mathrm{max}$) scattering phase angles accessible are symmetric about 90 degrees. 
 %
 We define the angle $\Delta \varphi$ such that: 
 \begin{equation}
+ \label{eq:Delta_phi}
     \Delta \varphi 
     = \varphi_\mathrm{max} - \varphi_\mathrm{min}
     =  2(\varphi_\mathrm{max} - 90^\circ) 
-    =  2(90^\circ-\varphi_\mathrm{min} ) \notag
+    =  2(90^\circ-\varphi_\mathrm{min} ) 
 \end{equation}
 % \begin{equation}
 %     \label{eq:Delta_phi}
@@ -479,17 +493,6 @@
 % \end{equation}
 %
 % } 
-
-{\color{Green} Victor Trees: Do you mean:
-%
-\begin{equation}
-    \Delta \varphi 
-    = \varphi_\mathrm{max} - \varphi_\mathrm{min}
-    =  2(\varphi_\mathrm{max} - 90^\circ) 
-    =  2(90^\circ-\varphi_\mathrm{min} ) \notag
-\end{equation}
-%
-} 
 
 The on-sky projected planet distance, $r_\mathrm{proj}$ (in \si{\au}) is shown in \cref{fig:scattering-angle} assuming a non-eccentric circular orbit with a semi-major $a$ (in \si{\au}) at a distance $d_*$ (in \si{\parsec}) from the observer. 
 %
@@ -518,7 +521,8 @@
     \label{fig:scattering-angle}
 \end{figure}
 
-\Cref{fig:scatterplot} shows $\Delta \varphi$ for the systems in the HabWorlds target list assuming an IWA of 62 mas ($3 \lambda / D$ coronagraph at $\SI{600}{\nano\meter}$). 
+\Cref{fig:scatterplot} shows $\Delta \varphi$ for the systems in the \hwo\ target list, assuming an IWA of \SI{62}{\mas} ($3 \lambda / D$ coronagraph at $\SI{600}{\nano\meter}$). 
+\timmy{60 (as in the abstract), or 62?}
 %
 %This assumes each planet has a semi-major axis such that it receives an Earth-equivalent instellation, which is provided in the input star list.
 %
@@ -528,10 +532,9 @@
     \centering
     \includegraphics{figures/scatterplot.pdf}
     \caption{
-        \timmy{I believe those should be the results for circular, edge-on orbits, but let's double-check with Max.}
-        Scatter plot at 3 $\lambda/D$ for the target sample, showing stellar effective temperature and stellar distance. 
+        Scatter plot for the target sample, showing stellar effective temperature and stellar distance. 
         The size of the points represents the angular separation of the star and planet in milliarcseconds as presented in the target list. 
-        The colour of the points shows the atmospheric phenomenon that can be detected with darker colours, including all lighter (yellow) colour phenomenon. 
+        The colour of the points shows $\Delta \varphi$ assuming a circular edge-on orbit at a semi-major axis corresponding to an Earth-like instellation for an IWA of 62 mas. Additionally, the colour bar indicates the atmospheric phenomenon that can be detected where phenomena from the bottom of the colour bar up to the indicated colour are detectable for that system.
         Thus, dark blue points are systems which have the most key features, as systems in which the angles required to see the rainbow are probed will also have the angles required to see the Rayleigh scattering probed.
     }
     \label{fig:scatterplot}
@@ -550,7 +553,7 @@
 
 (2)~When parts of the orbit  are hidden by the focal plane mask, the scattering phase angle coverage only depends on the \IWA\ and orbital semi-major axis. 
 
-\begin{figure}[htb]
+\begin{figure}%[htb]
    \centering
    \includegraphics[width=0.99\columnwidth]{figures/orb-grid.pdf}
    \caption{
@@ -586,14 +589,13 @@
 \subsubsection{Circular randomly inclined orbits}
 \label{sec:circular}
 
-For each star on the \hwo\ target list, we generate XX hypothetical habitable planets at the Earth-equivalent-flux semi-major axis. 
+For each star on the \hwo\ target list, we generate $1000$ \todo{I think this is what the code says, check} hypothetical habitable planets at the Earth-equivalent-flux semi-major axis. 
 %
 The orbital inclinations are randomly drawn from a distribution uniform in $\cos i$. 
 %
-We then use \cref{eq:Delta_phi_max} to determine the range of accessible scattering phase angles for each hypothetical planet. 
-The solid lines in Figure \ref{fig:betaallofit} show the cumulative distribution for the most extreme scattering phase angles accessible for the \hwo\ target list, depending on the choice of inner working angle.  
-
-\todo{what does this plot show, how many systems could we see?}
+We then use \cref{eq:Delta_phi_max} to determine the range of accessible scattering phase angles for each hypothetical planet.
+%
+The solid lines in \cref{fig:betaallofit} show the cumulative distribution of the maximum and minimum accessible scattering phase angles normalised to the total number of systems in \hwo\ target list, depending on the choice of inner working angle.  
 
 %%%%%%%%%%%%%%%%%%%%%%%%%%%%%%%%%%%%%%%%%%%%%%%%%%%%%%%%%%%%%%%
 
@@ -601,10 +603,8 @@
     \centering
     \includegraphics[width=0.95\textwidth]{figures/accessible_phase_angles.png}  
     \caption{
-        The big kahuna
-        \timmy{What are the dashed vs. solid lines?}
-        \timmy{How did this plot aggregate the simulations for each planet? mean? median? min/max?
-        }
+        \todo{shouldn't lambda/D for 600nm give 21, 41, 62, 83 mas?} 
+        Cumulative distributions of the most extreme scattering phase angle accessible for different \IWA where the solid lines are for randomly inclined circular orbits and the dashed lines are for randomly orientated elliptical orbits. The top x axis indicates the minimum scattering phase angle and the bottom x axis indicates the maximum. These are symmetric about quadrature (90 degrees) \todo{is this true for elliptical orbits?}. The y axis indicates the number of systems divided by the number of Monte Carlo samples and is thus normalised to the number of systems in the target list. The secondary y axis indicates the number of systems assuming only 24 percent of them contain an Earth-like exoplanet in the habitable zone.
     }
     \label{fig:betaallofit}
     \script{plot_n_versus_phase.py}
@@ -614,29 +614,27 @@
 \label{sec:eccentric}
 We repeat the Monte Carlo simulation from \cref{sec:circular} assuming the orbital eccentricity follows a beta distribution with shape parameters $a=0.867$ and $b=3.03$ \citep{2013MNRAS.434L..51K}. 
 %
-We randomly drew 1000 random orbits for each star and determined the sky-projected orbits following, e.g., \cite{2010exop.book...15M}. Eccentricities were drawn from the beta distribution, and inclinations were uniform in $\cos i$. 
-%
-We then filtered on \IWA's of 1, 2, 3 and 4 times $\lambda / D$, before identifying which targets would be observable at the scattering phase angles where ocean glint, rainbows, or the Rayleigh peak occur. 
-%
-\Cref{fig:ball-o-yarn} shows a sample of the generated orbits with the filtered \IWA's. The dashed lines in Figure \ref{fig:betaallofit} show the cumulative distribution for the most extreme scattering phase angles accessible, when accounting for orbital eccentricity.  Kepler's second law ensures that eccentric planets spend more time at orbital separations greater than their semi-major axis, and hence are more likely to peak out from behind the coronagraph IWA and extreme orbital phases (albeit with worse contrast due to the greater star--planet separation). 
-
-\todo{how was the angle coverage calculated in the monte carlo?}
-
-%
-%Each plot has been scaled such that the habitable zone occupies the same radius, hence the \IWA's vary in apparent size compared to the orbit. 
-
+We randomly drew 1000 random orbits for each star and determined the sky-projected orbits following, e.g., \cite{2010exop.book...15M}. Eccentricities were drawn from the beta distribution, and inclinations were uniform in $\cos i$. \Cref{fig:ball-o-yarn} shows a sample of the generated orbits with the filtered \IWA's
+%
+%Each plot has been scaled such that the habitable zone occupies the same radius, hence the \IWA's vary in apparent size compared to the orbit.
+%
+We then calculated the minimum and maximum accessible scattering phase angles for of \IWA's of 21, 42, 63 and 84 mas which correspond to 1, 2, 3 and 4 times $\lambda / D$ at $\SI{600}{\nano\meter}$. The dashed lines in \cref{fig:betaallofit} shows the normalised cumulative distribution of the accessible angles for each of the \IWA, when accounting for orbital eccentricity.
+%
+We also calculate which targets would be observable at the scattering phase angles where ocean glint, rainbows, or the Rayleigh peak occur. The cumulative distribution over \IWA\ of the number of systems, normalised to the total number of systems, where each scattering phenomena is visible is shown in \cref{fig:accessible_phase_angles}.
+%
+ 
 \subsection{Simulating contrast curves}
-\textbf{Kim and David}
-%
-A second parameter that is crucial for detecting features like rainbows and ocean glint on Earth-like planets is the contrast, i.e. the relative flux of the reflected light from the planet divided by the stellar flux. 
-%
-While this is not the main focus of this paper, it is important to consider that the contrast and polarised contrast are not constant as function of scattering phase angles.https://www.overleaf.com/project/63f87efaa38311f6a4b2a551
+\todo{Kim and David: is this done?}
+
+A second parameter that is crucial for detecting features like rainbows and ocean glint on Earth-like planets is the contrast, that is, the relative flux of the reflected light from the planet divided by the stellar flux. 
+%
+While this is not the main focus of this paper, it is important to consider that the contrast and polarised contrast are not constant as a function of scattering phase angles.
 %
 This is due to a combination of the changing illumination fraction of the exoplanets Earth facing surface and scattering effects.
 %
 Here, we aim to present some simplified examples of the impact of the scattering angle dependent contrast on the detectability of rainbow and glint features. 
 %
-We note that these calculations are by no means complete or exact, given the many variables that go into modelling reflected fluxes and polarization fractions of an Earth-like planet \citep{ treesstam2019,trees2022}.
+We note that these calculations are by no means complete or exact, given the many variables that go into modelling reflected fluxes and polarization fractions of an Earth-like planet \citep{ treesandstam2019,trees2022}.
 
 
 The NASA Exoplanet Exploration Program’s Mission Star List for the Habitable Worlds Observatory includes an estimated contrast ratio for an Earth twin in the habitable zone for every star. 
@@ -647,7 +645,7 @@
 \end{equation}
 where p is the geometric albedo, $\phi (\alpha)$ is the integral phase function at phase angle $(\alpha)$, $R_p$ is the planet’s radius, and $a$ is the separation of the planet from its star. 
 %
-For their calculations they made the simplified assumptions of circular orbits, a geometric albedo of $p=0.2$, and that the scattering phase function, $\phi (\alpha)$, can be described by a simple Lambertian reflectance phase function, e.g. isotropic scattering.
+The assumptions that went into these calculations are that the orbits are circular, the geometric albedo is $p=0.2$, and that the scattering phase function, $\phi(\alpha)$, can be described by a simple Lambertian reflectance phase function, for example, isotropic scattering.
 %
 These calculations give a good order-of-magnitude calculation for the contrast of Earth-like planets around nearby stars.
 %
@@ -655,15 +653,15 @@
 %
 We note that we do not aim to accurately calculate the absolute scaling of the contrast, as this depends on many factors and would have required some of the work for the star list to be redone.
 
-We use the scattering phase functions from \cite{treesstam2019} for an Earth-like planet with an ocean surface with patchy clouds and a wind-speed of $\SI{7}{\meter\per\second}$ at $\SI{670}{\nano\meter}$.
-%
-The $\SI{670}{\nano\meter}$ is close to the center of the Rc band for Vega ($\SI{642}{\nano\meter}$). 
+We use the scattering phase functions from \cite{treesandstam2019} for an Earth-like planet with an ocean surface with patchy clouds and a wind-speed of $\SI{7}{\meter\per\second}$ at $\SI{670}{\nano\meter}$.
+%
+The $\SI{670}{\nano\meter}$ is close to the centre of the Rc band for Vega ($\SI{642}{\nano\meter}$). 
 %
 We normalize the reflected light curve at the value of 90 degrees (quadrature) and multiply it with the contrast.
 %
 In addition, we map the orbital phase for circular orbits to the scattering phase angle and the on-sky separation given an inclination of $90$ degrees.
 %
-Together they give the reflected light contrast as function of separation for a full orbit.
+Together, they give the reflected light contrast as a function of separation for a full orbit.
 %
 We multiply this flux with the degree of polarisation and retrieve the polarised contrast.
 %
@@ -683,17 +681,42 @@
 
 \section{Results}
 
-%%%%%%%%%%%%%%%%%%%%%%%%%%%%%%%%%%%%%%%%%%%%%%%%%%%%%%%%%%%%%%%
-
-
-
-\todo{Is there a plot for this? How many systems could we see? Why is it different to non-eccentric cases?}
-
-\timmy{No plot / results yet; see above.}
-
-\todo{Sophia: what is features\_plot\_peak.png showing?}
-
-\timmy{Good question --- maybe Matt or Max know how the data for this was generated? Matt: yes, it's all in showyourwork right now. I ran 1000 sims for each target with a random eccentric orbit, then pulled out the betamax and betamin angles for each of the 1000 realisations. Max's plots encode the completeness as a function of phase angle, showing that you get about 10 percent more phenomena. }
+%\todo{Is there a plot for this? How many systems could we see? Why is it different to non-eccentric cases?}
+%\timmy{No plot / results yet; see above.}
+%\todo{Sophia: what is features\_plot\_peak.png showing?}
+%\timmy{Good question --- maybe Matt or Max know how the data for this was generated? Matt: yes, it's all in showyourwork right now. I ran 1000 sims for each target with a random eccentric orbit, then pulled out the betamax and betamin angles for each of the 1000 realisations. Max's plots encode the completeness as a function of phase angle, showing that you get about 10 percent more phenomena. }
+
+%%%%%%%%%%%%%%%%%%%%%%%%%%%%%%%%%%%%%%%%%%%%%%%%%%%%%%%%%%%%%%%
+
+\subsection{The affect of eccentricity}
+\label{sec:result_eccentricity}
+As shown in \cref{fig:betaallofit}, allowing the planet's orbit to be eccentric can have a noticeable affect on the number of systems that can be observed at each scattering phase angle. This is because, Kepler's second law ensures that eccentric planets spend more time at orbital separations greater than their semi-major axis, and hence are more likely to peak out from behind the coronagraph \IWA\ and extreme orbital phases (albeit with worse contrast due to the greater star--planet separation). The eccentricity does not significantly effect the number of systems for smaller inner working angles as the systems in \hwo\ target list where chosen based on their on-sky separation quadrature and therefore the shape of the orbit has little affect for \IWA\ smaller than cut used in the selection. It is, however, important to account for orbital eccentricity when the \IWA\ of the coronoagraph is larger than the \IWA\ used to filter the target list otherwise the number of systems observable at extreme phase angles would be under predicted.
+
+%%%%%%%%%%%%%%%%%%%%%%%%%%%%%%%%%%%%%%%%%%%%%%%%%%%%%%%%%%%%%%%
+
+\subsection{Observable scattering phenomenon}
+\label{sec:results_scattering_phenomena}
+
+\cref{fig:accessible_phase_angles} shows the number of systems in which key scattering phenomena will be observable for different \IWA. The \IWA\ of \hwo's coronograph will depend on the primary mirror diameter, observing wavelength and how well a coronograph of a given size can suppress the glare of the host star. The smaller the \IWA, the more features we will be observable and in more systems. 
+
+The Rayleigh scattering feature appears near quadrature and is therefore observable in the most systems. This feature is caused by atmospheric gases and can therefore be used to determine if a planet has an atmosphere. The rainbow feature appears further from quadrature but will still be observable in a significant fraction of systems. This feature will only be present if the atmosphere contains spherical droplets, potentially indicating the presence of liquid water. The position and shape of the peak is sensitive to the properties of the droplets allowing their nature to be determined if the peak of the rainbow feature can be reached. The ocean glint feature occurs even further from quadrature and so is obserable in fewer systems. In most systems, only the first half of the feature is observable but this can still be used to identify a liquid ocean on the surface of the planet. A key indicator of habitabitily. Finally, it is possible to view the glory scattering feature in one system, Alpha Cen A.
+\todo{maybe we want a table of some numbers in this section}
+
+%%%%%%%%%%%%%%%%%%%%%%%%%%%%%%%%%%%%%%%%%%%%%%%%%%%%%%%%%%%%%%%
+
+\subsection{Contrast Curves}
+\label{sec:results_contrast}
+
+The accessible scattering phase angles is not the factor that needs to be considered when determining what scattering features are observable. The contrast of the planet is also an important factor to consider. \cref{fig:contrasts} shows approximate contrast curves for three of the stars in the \hwo\ target list assuming egde-on orbits. The over all contrast varies significantly for each system and throughout the orbit. The observability of these planets will depend on the star light suppression of the coronograph which is influenced by its \IWA. It is not possible to predict how much the state of the art of coronaography will have advanced by the time \hwo\ is built. However, when its design is being finalised, it will be important to consider both the accessible scattering phase angles and contrast limits when deciding on the \IWA\ of the coronograph, if these features are to be observed.
+
+%%%%%%%%%%%%%%%%%%%%%%%%%%%%%%%%%%%%%%%%%%%%%%%%%%%%%%%%%%%%%%%
+
+%\subsection{The glory of Alpha Cen}%Halelujah
+%\label{sec:ealpha-cen}
+%\textbf{Glory science, what it tells us (Kim)}
+% Kim will write para on science of glory (what tells us, vaguely why appears here) 
+
+%%%%%%%%%%%%%%%%%%%%%%%%%%%%%%%%%%%%%%%%%%%%%%%%%%%%%%%%%%%%%%%
 
 \begin{figure*}
     \centering
@@ -702,7 +725,7 @@
         %Are we putting all of these somewhere?  Its prob about 7 pages worth in total?
         Random examples of the eccentric orbits generated for the stellar sample.
         The orbits are scaled by the Earth-equivalent flux distance. 
-        The concentric circles marked by the dashed lines indicate inner working angles of 1, 2, 3, and 4\,$\lambda / D$, corresponding to 20.6, 41.3, 61.9, and \SI{82.5}{\mas}, respectively (assuming $\lambda = \SI{600}{\nano\meter}$ and $D = \SI{6}{\meter}$).
+        The concentric circles marked by the dashed lines indicate inner working angles of 20.6, 41.3, 61.9, and \SI{82.5}{\mas}, corresponding to 1, 2, 3, and 4\,$\lambda / D$ respectively (assuming $\lambda = \SI{600}{\nano\meter}$ and $D = \SI{6}{\meter}$).
         The figure illustrates that the \IWA\ can significantly affect the range of scattering phases observable with each orbit.
     }
     \label{fig:ball-o-yarn}
@@ -722,7 +745,7 @@
     \centering
     \includegraphics[width=0.95\textwidth]{figures/nplanets_vs_iwa.png}  
     \caption{
-        Number of systems vs inner working angle
+        The number of systems for which key scattering features (Rayleigh scattering, rainbows, ocean glint and glories) can be observed as a function of \IWA. Each subplot contains three lines where the dashed line shows the number of systems where the start of the scattering feature can be observed, the solid line shows the number of systems that reach the peak of the feature and the dot-dashed line the number where the scattering angles of the end of the feature are observable. The bottom x axis gives the \IWA\ of the coronograph in milliarcseconds which is converted to $\lambda/D$ for $\lambda=\SI{600}{\nano\meter}$ and $D=\SI{6}{\meter}$ for the top x axis. The secondary y axis indicates the number of systems that each feature would be observable in assuming only 24 percent of them contain an Earth-like exoplanet in the habitable zone. It is worth noting that the Glory feature is only observable in one system, Alpha Cen A. 
     }
     \label{fig:accessible_phase_angles}
     \script{plot_features_vs_iwa.py}
@@ -730,16 +753,6 @@
 
 
 
-
-%%%%%%%%%%%%%%%%%%%%%%%%%%%%%%%%%%%%%%%%%%%%%%%%%%%%%%%%%%%%%%%
-
-\subsection{The glory of Alpha Cen}%Halelujah
-\label{sec:ealpha-cen}
-\textbf{Glory science, what it tells us (Kim)}
-% Kim will write para on science of glory (what tells us, vaguely why appears here)
-
-%%%%%%%%%%%%%%%%%%%%%%%%%%%%%%%%%%%%%%%%%%%%%%%%%%%%%%%%%%%%%%%
-
 %\subsection{Contrast Curves}
 %\label{sec:contrast}
 
@@ -750,19 +763,26 @@
 %Can we actually detect this stuff for anything in this sample? 
 %Do we need to not something about things like A stars which are not included in the sample - they were rejected by the list creators - do we need to comment on this?  - we decided nope.
 
-The Habitable Worlds Observatory is a coronagraphic space mission envisioned to detect and characterise Earth-like exoplanets in the 2040's \todo{check}. 
+The Habitable Worlds Observatory is a coronagraphic space mission envisioned to detect and characterise Earth-like exoplanets in the 2040's. 
 %
 The instrument design and capabilities are still under development and thus can be driven by the science goals of the mission.
 %
-In this work, we investigated the possibility of using \hwo\ to detect different scattering phenomena which can be used to indicate the habitability of an exoplanet. \todo{more of why this is cool}
-
-Coronagraphy is a rapidly advancing field and it is hard to predict what the capabilities of \hwo\ will be.
-%
+In this work, we investigated the possibility of using \hwo\ to detect scattering phenomena on terrestrial exoplanets, including ocean glint, which could establish a planet's habitability. 
+
 We primarily focused on the range of scattering phase angles and therefore which scattering phenomena could potentially be observed given the limitation of the coronagraphic \IWA.
 %
-Assuming a 60 mas \IWA, all of the systems in the NASA Exoplanet Exploration Program's Mission Star List for the Habitable Worlds Observatory would be observable at scattering phases with Rayleigh features, ocean glint would be accessible in $\sim$20 systems, and the rainbows of water clouds in $\sim$55 systems. 
-%
-The number of systems increases with decreasing \IWA\ and therefore the occurrence rate of Earth-like exoplanets will drive the choice of coronagraphic \IWA\ for this mission.
+Coronagraphy is a rapidly advancing field, and it is hard to predict what the capabilities of \hwo\ will be.
+%
+Assuming a \SI{60}{\mas} \IWA, all 160 systems in the NASA Exoplanet Exploration Program's Mission Star List for the Habitable Worlds Observatory would be observable at scattering phases with Rayleigh features, but the rainbows of water clouds would only be accessible in $\sim$55 systems, and ocean glint in $\sim$20 systems.  The habitability of Earth analogs in the remaining 140 systems would have to be established by less direct means like rotational mapping to identify continents and oceans \citep[e.g.,][]{2009ApJ...700..915C,lustig2019}.   
+%
+
+The number of habitable zones that can be probed by \hwo\ increases with decreasing \IWA. 
+%
+The desire to detect and characterize a large number of Earth-like exoplanets, and the intrinsic frequency of such planets, will drive the choice of coronagraphic \IWA\ for this mission.
+%
+We have shown that only $\sim$10\% of Earth-like exoplanets imaged with \hwo\ could be imaged at a sufficiently wide range of phase angles to establish the presence of surface liquid water via its specular reflection.  
+%
+The habitability of remaining targets would have to be established by less direct means.
 %
 While we briefly considered the contrast ratio of the scattering features, we did not investigate the feasibility of detecting them given their contrast. 
 %
@@ -795,4 +815,41 @@
 \bibliographystyle{mnras}
 \bibliography{bib}
 
+
+\section*{Author affiliations}
+\begingroup
+% \footnotesize
+\itshape
+\affiliationtarget{1}{$^{1}$} Department of Astrophysics, University of Oxford, Denys Wilkinson Building, Keble Road, Oxford OX1 3RH, UK\\
+\affiliationtarget{2}{$^{2}$} Department of Earth and Planetary Sciences, University of California, Riverside, CA 92521, USA \\
+\affiliationtarget{3}{$^{3}$} Centre for Exoplanet Research, School of Physics and Astronomy, University of Leicester, University Road, Leicester, LE1 7RH, UK\\
+\affiliationtarget{4}{$^{4}$} Department of Earth \& Planetary Sciences and Department of Physics, McGill University, 3600 rue University, Montréal, QC, H3A 2T8, Canada\\
+\affiliationtarget{5}{$^{5}$} Leiden Observatory, Leiden University, P.O. Box 9513, 2300 RA Leiden, The Netherlands\\
+\affiliationtarget{6}{$^{6}$} Max Planck Institute for Intelligent Systems, Max-Planck-Ring 4, 72076 Tübingen, Germany \\
+$^{7}$ LESIA, Observatoire de Paris, Université PSL, CNRS, Sorbonne Université, Université de Paris, F-92195 Meudon, France \\
+$^{8}$ Department of Physics, University of California, Santa Barbara, CA 93106, USA \\
+$^{9}$ Université Grenoble Alpes, CNRS, IPAG, 38000 Grenoble, France \\
+$^{10}$ Université Côte d'Azur, Observatoire de la Côte d'Azur, CNRS, Laboratoire Lagrange, France \\
+$^{11}$ National Research Council Canada, Herzberg Astronomy and Astrophysics Research Center, Victoria, B.C. Canada \\
+$^{12}$ University of California, Santa Cruz, USA  \\
+$^{13}$ Aix Marseille Univ, CNRS, CNES, LAM, Marseille, France \\
+$^{14}$ DTIS, ONERA, Université Paris Saclay, 91123 Palaiseau, France \\
+$^{15}$ Steward Observatory, University of Arizona, 933 North Cherry Avenue, Tucson, Arizona \\
+$^{16}$ STAR Institute, Université de Li\`ege, All\'ee du Six Ao\^ut 19c, 4000 Li\`ege, Belgium \\
+$^{17}$ Department of Astronomy, California Institute of Technology, Pasadena, CA, 91125, USA \\
+$^{18}$ Space Telescope Science Institute, 3700 San Martin Drive, Baltimore, MD 21218, USA \\
+$^{19}$ SRON Netherlands Institute for Space Research, Niels Bohrweg 4, 2333 CA, Leiden, The Netherlands \\
+$^{20}$ NASA Goddard Space Flight Center, 8800 Greenbelt Rd, Greenbelt, MD  20771, USA \\
+$^{21}$ University of Maryland Baltimore County, 1000 Hilltop Cir, Baltimore, MD 21250, USA \\
+$^{22}$ DOTA, ONERA, 92322 Châtillon, France \\
+$^{23}$ European Space Agency, ESTEC, Keplerlaan 1, 2200 AG Noordwijk, The Netherlands \\
+$^{24}$ NASA Ames Research Center, Bldg. 245, Moffett Field, USA \\
+$^{25}$ Subaru Telescope, NAOJ, USA \\
+$^{26}$ College of Optical Sciences, University of Arizona, Tucson, AZ 87521, USA \\
+$^{27}$ Astrobiology Center, 2 Chome-21-1, Osawa, Mitaka, Tokyo, 181-8588, Japan \\
+\affiliationtarget{28}{$^{28}$} NASA Nexus for Exoplanet System Science, Virtual Planetary Laboratory Team, Seattle, WA 98195, USA \\
+\affiliationtarget{29}{$^{29}$} ETH Zurich, Institute for Particle Physics \& Astrophysics, Wolfgang-Pauli-Str. 27, 8092 Zurich, Switzerland
+\endgroup
+
+
 \end{document} 