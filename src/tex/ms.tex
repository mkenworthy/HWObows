--- conflicted
+++ resolved
@@ -135,11 +135,7 @@
 %Numerous instrumental and observational challenges have still to be overcome to design a coronagraphic mission with that goal. After a research phase aiming at the detection of a few tens of exo-Earth in the habitable zone, the Habitable Worlds Observatory will use its spectroscopic and polarimetric capabilities to probe these planets' atmosphere and surface properties. 
 Surface liquid water is central to the definition of planetary habitability.
 %
-<<<<<<< HEAD
-Photometric and polarimetric phase variations can show the presence of specularly reflecting oceans on exoplanets, in addition to being sensitive to rainbows and other cloud scattering effects. Direct imaging missions are optimised to detect planets near quadrature, which may obscure some of the phases at which these features are strongest. The range of scattering phases accessible for an exoplanet can be limited by its orbital inclination or the coronagraph's inner working angle. Planets that orbit close to edge-on have accessible phase angles limited by obscuration by the coronagraph. We use the list of target stars for the Habitable Worlds Observatory to estimate the number of exo-Earths that could be searched for non-Lambertian scattering phenomena. We find that exo-Earths in systems listed in this Habitable Worlds Observatory catalog will have a detectable Rayleigh scattering peak. The glint signature at scattering phases of $\sim$50--70$^\circ$ would be accessible to the Habitable Worlds Observatory in \textbf{XX} systems, and the rainbow of water clouds at phases of 140--160$^\circ$ would be accessible in \textbf{YY} systems. The number of systems in which an exo-Earth could be searched for these scattering phenomena increases with orbital eccentricity and scales approximately inversely with \IWA.       
-=======
 Photometric and polarimetric phase variations can show the presence of specularly reflecting oceans on exoplanets, in addition to being sensitive to rainbows and other cloud scattering effects. Direct imaging missions are optimised to detect planets near quadrature, which may obscure some of the phases at which these features are strongest. The range of scattering phases accessible for an exoplanet can be limited by its orbital inclination or the coronagraph's inner working angle. Planets that orbit close to edge-on have accessible phase angles limited by obscuration by the coronagraph. We use the list of target stars for the Habitable Worlds Observatory to estimate the number of exo-Earths that could be searched for non-Lambertian scattering phenomena. We find that exo-Earths in systems listed in this Habitable Worlds Observatory catalog will have a detectable Rayleigh scattering peak. The glint signature at scattering phases of $\sim$50--70$^\circ$ would be accessible to the Habitable Worlds Observatory in $\sim$20 systems, and the rainbow of water clouds at phases of 140--160$^\circ$ would be accessible in $\sim$55 systems, assuming a 60 mas inner working angle (\IWA). The number of systems in which an exo-Earth could be searched for these scattering phenomena increases with orbital eccentricity and scales approximately inversely with \IWA.       
->>>>>>> b07b94bb
 
 
 \end{abstract}
@@ -249,13 +245,10 @@
 %    \item Scatter plot of stellar effective temperature vs system distance (Timmy)
 %\end{enumerate}
  
-<<<<<<< HEAD
-=======
 %%%%%%%%%%%%%%%%%%%%%%%%%%%%%%%%%%%%%%%%%%%%%%%%%%%%%%%%%%%%%%%%%%%%%%%%%%%%%%%%%%%%%%%%%%%%%%%%%%%%%%%%%%%%%%%%%%%%%%%%%%%%%%
 
 \section{Observing scattering phenomena}
 
->>>>>>> b07b94bb
 %%%%%%%%%%%%%%%%%%%%%%%%%%%%%%%%%%%%%%%%%%%%%%%%%%%%%%%%%%%%%%%
 
 \subsection{\hwo\ and Stellar Sample}
@@ -264,11 +257,7 @@
 %
 In this work, we assume a \SI{6}{\meter} primary mirror, which is the currently favoured design for the observatory.
 %
-<<<<<<< HEAD
-In addition, \hwo\ will utilise a coronagraph to suppress the stellar light and facilitate high contrast observations of their faint exoplanet companions. 
-=======
 In addition, the observatory will utilise a coronagraph to suppress the stellar light and facilitate high contrast observations of their faint exoplanet companions. 
->>>>>>> b07b94bb
 %
 The \IWA\ of the coronagraph is currently undecided and will be driven by both the science requirements and technological limitations. 
 %In this work, we investigate the scattering phase coverage obtainable for several choices for the \IWA\ of the observatory. 
@@ -298,13 +287,8 @@
     \end{tabular}
 \end{table}
 
-<<<<<<< HEAD
-%\subsection{Stellar sample and assumed planet parameters} 
-\hwo is currently envisioned to observe the stars stated in the NASA Exoplanet Exploration Program's Mission Star List for the Habitable Worlds Observatory.%
-=======
 
 \hwo\ is currently envisioned to observe the stars stated in the NASA Exoplanet Exploration Program's Mission Star List for the Habitable Worlds Observatory.%
->>>>>>> b07b94bb
 \footnote{\url{https://exoplanets.nasa.gov/internal_resources/2645_NASA_ExEP_Target_List_HWO_Documentation_2023.pdf}}
 %
 This list comprises $\sim$160 stars, the majority of which are Sun-like dwarfs; 66~F~dwarfs, 55~G~dwarfs, 40~K~dwarfs, and 3~M~dwarfs.
@@ -322,40 +306,15 @@
 \subsection{Maximum scattering phase angle coverage}
 \label{sec:Delta_phi}
 
-<<<<<<< HEAD
-The coronagraph, while necessary for observing faint exoplanets, can obscure part of the planet's orbit. 
-%
-As demonstrated in \cref{fig:annotated-orbit}, this can prevent the planet being detected at high and low scattering angles. 
-%
-In this section, we derive the minimum ($\phi_\mathrm{min}$) and maximum ($\phi_\mathrm{max}$) scattering phase angles accessible for a given orbit of semi-major $a$ (in \si{\au}), line of sight inclination $i$, star distance $d_*$ in parsecs (\si{\parsec}) and for a given inner working angle of the instrument \IWA\ (in milliarcseconds). 
-%
-We define the inclination $i$, such that $i=0$ corresponds to a face-on orbit. 
-=======
 The coronagraph can obscure part of the planet's orbit which, as demonstrated in \cref{fig:annotated-orbit}, can prevent the planet from being observed at high and low scattering angles. 
 %
 The range of scattering phase angles that can be observed will depend on the \IWA\ of the coronagraph as well as the shape and orientation of the exoplanet's orbit.
->>>>>>> b07b94bb
 
 \begin{figure}
     \centering
     \includestandalone{tikz/annotated-orbit}
     \caption{
-<<<<<<< HEAD
-        Annotated orbit --- let's see if this works.
-    }
-    \label{fig:annotated-orbit}
-\end{figure}
-
-\begin{figure}%[t]
-   \centering
-   \includegraphics[width=0.99\columnwidth]{figures/orb-grid.pdf}
-   \caption{
-        The scattering phase angles accessible to a direct imaging mission can be limited by orbital inclination or by the coronagraphic inner working angle. 
-        If the orbital inclination is close to face-on (top panels) then the scattering phase angles probed throughout an orbit are limited by inclination; for circular orbits accessible scattering phases are $\phi \in 90^\circ \pm i$. 
-        For orbital inclinations close to edge-on (bottom panels) the planet goes through all phases, but the scattering phase angles near 0$^\circ$ and 180$^\circ$ are not accessible due to obscuration by the coronagraph mask; for circular orbits, the accessible scattering phases are $\phi \in 90^\circ \pm \arcsin({\rm IWA}\cdot d_*/a)$.
-=======
         The coronagraph can obscure the exoplanet at high and low scattering phase angles. This can prevent observations of scattering phenomena which could be used to indicate the habitability and atmospheric composition of the exoplanet. \todo{Add why scattering is cool} 
->>>>>>> b07b94bb
     }
     \label{fig:annotated-orbit}
 \end{figure}
@@ -607,10 +566,6 @@
     \script{plot_features_vs_iwa.py}
 \end{figure*}
 
-<<<<<<< HEAD
-
-=======
->>>>>>> b07b94bb
 
 \begin{figure*}
     \centering
@@ -686,4 +641,4 @@
 \bibliographystyle{mnras}
 \bibliography{bib}
 
-\end{document} +\end{document} 
